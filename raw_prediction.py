#!/usr/bin/python

"""
Script for raw (just blast based) protein predictions.
recommended  blast options: -outfmt 5 -gapopen 11 -gapextend 2
-dust no -soft_masking
"""

import re
import argparse
from multiprocessing import Pool
from Bio.Blast import NCBIXML
from Bio import SeqIO
from Bio.Seq import Seq
import itertools
from Bio.pairwise2 import align
from Bio.SubsMat import MatrixInfo as matlist
from tqdm import tqdm
from time import time


def timer(original_function):
    def wrapper_func(*args, **kwargs):
        start = time()
        func = original_function(*args, **kwargs)
        end = time()
        elapsed = end - start
        print(elapsed)
        return func
    return wrapper_func


trans_table = {
    "TTT": "F", "TTC": "F", "TTA": "L", "TTG": "L",
    "TCT": "S", "TCC": "S", "TCA": "S", "TCG": "S",
    "TAT": "Y", "TAC": "Y", "TAA": "*", "TAG": "*",
    "TGT": "C", "TGC": "C", "TGA": "*", "TGG": "W",
    "CTT": "L", "CTC": "L", "CTA": "L", "CTG": "L",
    "CCT": "P", "CCC": "P", "CCA": "P", "CCG": "P",
    "CAT": "H", "CAC": "H", "CAA": "Q", "CAG": "Q",
    "CGT": "R", "CGC": "R", "CGA": "R", "CGG": "R",
    "ATT": "I", "ATC": "I", "ATA": "I", "ATG": "M",
    "ACT": "T", "ACC": "T", "ACA": "T", "ACG": "T",
    "AAT": "N", "AAC": "N", "AAA": "K", "AAG": "K",
    "AGT": "S", "AGC": "S", "AGA": "R", "AGG": "R",
    "GTT": "V", "GTC": "V", "GTA": "V", "GTG": "V",
    "GCT": "A", "GCC": "A", "GCA": "A", "GCG": "A",
    "GAT": "D", "GAC": "D", "GAA": "E", "GAG": "E",
    "GGT": "G", "GGC": "G", "GGA": "G", "GGG": "G"
}


def read_proteins(dataset):
    """ Reads protein dataset used for blasting as a
    dictionary.
    Input: protein sequences in fasta format.
    Returns: {prot_name:seq} """
    dataset_dict = {}
    for protein in SeqIO.parse(dataset, 'fasta'):
        dataset_dict[protein.description] = str(protein.seq)
    return dataset_dict


def read_genome(genome):
    """ Reads genome as a dictionary.
    Input: nucleotide sequences in fasta format
    Returns: {contig_name:seq} """
    genomic_dict = {}
    for contig in SeqIO.parse(genome, 'fasta'):
        genomic_dict[contig.name] = Seq(str(contig.seq).upper())
    return genomic_dict


def translation(sequence, codons=None, table1=None):
    """ Simple translation. X for ambiguous codons.
    Input: nucleotide sequence
    Returns: translated nucleotide sequence (str) """
    tr_table = trans_table
    if table1:
        tr_table = trans_table.copy()
        tr_table["TAA"] = "*"
        tr_table["TAG"] = "*"
        tr_table["TGA"] = "*"
    if not codons:
        codons = [sequence[i:i + 3] for i in range(0, len(sequence) - 2, 3)]
    amino_acids = []
    for codon in codons:
        if codon in tr_table:
            amino_acids.append(tr_table[codon])
        else:
            amino_acids.append('X')
    return ''.join(amino_acids)


class Gene:
    """ Gene class. Mainly for best blast hit extraction. """

    def __init__(self, name):
        self.name = name
        self.blast_hits = []

    def __repr__(self):
        return self.name

    def add_blast(self, blast_record):
        """ Adds blast record to the self.blast_hits list """
        self.blast_hits.append(blast_record)

    def get_best_blast(self):
        """ Return best blast hit for given gene from different organisms.
        Input: self
        Returns: object of  Blast.Record class (Biopython)"""
        gene = self.name
        best_blast = None
        best_blast_e = 0
        for blast in gene_dict[gene].blast_hits:
            evalue = float(blast.alignments[0].hsps[0].expect)
            if not best_blast:
                best_blast = blast
                best_blast_e = evalue
            else:
                if evalue < best_blast_e:
                    best_blast_e = evalue
                    best_blast = blast
        return best_blast


def correct_orientation(contig_name, hit_frame):
    """ Gives you contig in proper orientation.
    Input: contig name, frame of contig sequence according to hit
    Returns: contig sequence in proper orientation (str) """
    if hit_frame < 0:
        contig_seq = genome_dict[contig_name].reverse_complement().upper()
    else:
        contig_seq = genome_dict[contig_name].upper()
    return contig_seq


def get_insertions(q_sequence, h_sequence, h_start):
    """Gets insertions of hit sequence
    Input: query sequence (str), hit sequence (str), hit start (int)
    Returns: list of insertions """
    insertions = []
    for m in re.finditer(r"-{3,100}", q_sequence):
        # looking for 'deletions' in query sequence in alignment
        start, end = [m.start(), m.end()]
        real_start = (start - h_sequence[:start].count('-')) * 3
        insertions.append((real_start + h_start,
                           real_start + h_start + (end - start) * 3))
    return insertions


def potential_inframe_intron(intron_position, contig_seq):
    """Gives you potentional in-frame intron sequence.
    Input: potentional intron position (tuple of two int, start and stop),
    contig seq (str)
    Returns: list of potential introns (nucleotide sequence; str)"""
    base_start = intron_position[0]
    base_end = intron_position[1]
    # base start and base end are set up to make bigger sequence to
    # look for GT and AG (standard intron stard and end, respectively)
    if base_start - 10 >= 0:
        start = base_start - 10
    else:
        start = base_start
    if base_end + 10 <= len(contig_seq):
        end = base_end + 10
    else:
        end = base_end
    target = str(contig_seq[start:end])
    gt = [m.start() for m in re.finditer('GT', target[:int((len(target)) / 2)])]
    ag = [m.end() for m in re.finditer('AG', target)]
    potential_introns = []
    for r in itertools.product(gt, ag):
        # combinations of all possible GT....AG sequences
        if r[0] < r[1]:
            intron = target[r[0]:r[1]]
            if len(intron) > 4 and len(intron) % 3 == 0:
                potential_introns.append(str(intron))
    potential_introns.append('')
    return potential_introns


def in_frame_introns(hsp, contig_name, h_len):
    """Uses potential_inframe_intron to gives you
    all in-frame introns from one hsp. It tries all possible intron combination
    and return the best combination accordint to distance:
    abs(query without dashes + dashes where introns was not found) - len of
    new protein.
    Input: hsp Bio.Blast object, contig name, length of hit (contig)
    Returns: list of best intron combination e.g. ['GTAGGAAG', '', 'GTAAAG]"""
    h_frame = hsp.frame[1]
    h_sequence = str(hsp.sbjct)
    h_start = hsp.sbjct_start
    h_end = hsp.sbjct_end
    if h_frame < 0:
        fake_start = h_start
        h_start = h_len - h_end + 1
        h_end = h_len - fake_start + 1
    q_sequence = str(hsp.query)
    # all insertions gives you list of tuples e.g. [(0,9), (30-90)]
    intron_positions = get_insertions(q_sequence, h_sequence, h_start)

    distance_dict = {}  # important for distance counting
    for count, position in enumerate(intron_positions):
        distance_dict[count] = int((position[1] - position[0]) / 3)

    potential_introns = []
    intron_sequences = []
    if intron_positions:
        # gives you hit sequence in correct orientation
        contig_seq = correct_orientation(contig_name, h_frame)
        intron_sequences = []
        # gives you intron sequence in nucleotides
        for intron_position in intron_positions:
            intron_seq = potential_inframe_intron(intron_position, contig_seq)
            potential_introns.append(intron_seq)

        lower_distance = 500  # arbitrary used random high number
        # test combinations of potential introns
        for combination in list(itertools.product(*potential_introns)):
            test_seq = str(contig_seq[h_start - 1:h_end])
            for i in combination:
                test_seq = test_seq.replace(i, '')
            codons_ = [test_seq[i:i + 3] for i in range(0, len(test_seq) - 2, 3)]
            if len(stops.difference(set(codons_))) == len(stops):
                protein = translation(test_seq, codons=codons_)
                query_length = len(str(hsp.query).replace('-', ''))
                for count, value in enumerate(combination):
                    if not value:
                        query_length += distance_dict[count]
                distance = abs(query_length - len(protein))
                if distance < lower_distance:
                    lower_distance = distance
                    intron_sequences = list(combination)
    return intron_sequences


def ntrons_all_hsps(sample, hit_num):
    """gives you all in-frame introns for all hsps.
    Input: blast class from Biopython
    Returns: list of best in-frame intron candidates """
    contig_name = sample.alignments[hit_num].hit_id
    if '|' in contig_name:
        contig_name = contig_name.split('|')[1]
    h_len = sample.alignments[hit_num].length
    all_introns = []
    for hsp in sample.alignments[hit_num].hsps:
        intron_seqs = in_frame_introns(hsp, contig_name, h_len)
        if intron_seqs:
            all_introns += intron_seqs
    all_introns_no_none = []
    for i in all_introns:
        if i != 'None':
            all_introns_no_none.append(i)
    return all_introns_no_none


def hsps_coordinates(sample, hit_num):
    """Gives you sorted and corrected (according to similarity/identity)
    coordinates off all hsps.
    Input: sample - blast class from Biopython, hit number
    Returns: tuple - coordinates, global_start, global_end
    coordinates = coordinates of hsps used for building protein
    global_start = lowest contig coordinate
    global_end = highest contig coordinate"""
    global_start = 50000000000000000000
    global_end = 0
    pseudo_coordinates = {}
    coordinates = []
    query_coordinates_unsorted = []
    starting_set = set()
    hsps_range = set()
    for hsp in sample.alignments[hit_num].hsps:
        h_frame = hsp.frame[1]
        h_start = hsp.sbjct_start
        h_end = hsp.sbjct_end
        h_len = sample.alignments[hit_num].length
        middline = hsp.match
        q_start = hsp.query_start
        q_end = hsp.query_end

        if h_frame < 0:
            fake_start = h_start
            h_start = h_len - h_end + 1
            h_end = h_len - fake_start + 1

        close = False

        if not hsps_range:
            hsps_range.add(h_start)
            hsps_range.add(h_end)
            close = True
        else:
            for hsp in hsps_range:
                if abs(hsp - h_start) < 15000 or abs(hsp - h_end) < 15000:
                    close = True

        if close:
            if h_start < global_start:
                global_start = h_start
            if h_end > global_end:
                global_end = h_end

            # get rid of hsps which are located in the same place on CONTIG
            x = set(range(h_start, h_end))
            if len(starting_set.intersection(x)) < 15:
                hsps_range.add(h_start)
                hsps_range.add(h_end)
                starting_set.update(x)
                pseudo_coordinates[q_start] = (
                    [h_start, h_end, str(middline)])
                query_coordinates_unsorted.append([q_start, q_end])

    pseudo_coordinates_sorted = sorted(pseudo_coordinates)
    query_coordinates = sorted(query_coordinates_unsorted)
    n = 0
    iter_dict = {}
    for count, item in enumerate(pseudo_coordinates_sorted):
        iter_dict[count] = item
        n = count

    for i in range(len(pseudo_coordinates) - 1):
        # set lower coordinate in contig as a first coordinate
        if i == 0:
            coordinates.append(pseudo_coordinates[iter_dict[i]][0])

        x = set(range(query_coordinates[i][0], query_coordinates[i][1]))
        y = set(range(query_coordinates[i + 1][0], query_coordinates[i + 1][1]))
        # if there is overlap of hsps, this should connect overlap to more
        # similar hsp
        if x.intersection(y):
            # minus first coordinate !
            xseq = (str(pseudo_coordinates[iter_dict[i]][2])
            [-len(x.intersection(y)):])
            yseq = (str(pseudo_coordinates[iter_dict[i + 1]][2])
            [:len(x.intersection(y))])

            # CHECK WHAT GIVES YOU BETTER RESULTS
            # SIMILARITY X IDENTITY
            identx = int(len(xseq) - xseq.count(" ") - xseq.count("+"))
            identy = int(len(yseq) - yseq.count(" ") - yseq.count("+"))

            #            identx = int(len(xseq) - xseq.count(" "))
            #            identy = int(len(yseq) - yseq.count(" "))

            if identx > identy:
                coordinates.append(pseudo_coordinates[iter_dict[i]][1])
                coordinates.append(
                    pseudo_coordinates[iter_dict[i + 1]][0] + (len(xseq) * 3))
            else:
                coordinates.append(
                    pseudo_coordinates[iter_dict[i]][1] - (len(xseq) * 3))
                coordinates.append(pseudo_coordinates[iter_dict[i + 1]][0])
        else:
            coordinates.append(pseudo_coordinates[iter_dict[i]][1])
            coordinates.append(pseudo_coordinates[iter_dict[i + 1]][0])
    coordinates.append(pseudo_coordinates[iter_dict[n]][1])
    coordinates.sort()
    return coordinates, global_start, global_end


def give_inter_intron(starting_point, ending_point, contig_seq):
    """Gives you set of potential introns between two hsps.
    Input: starting_point - last expected position of first exon,
            ending_point - first expected position of  second exon
    Returns: list of potential intron sequences between two exons"""
    if (starting_point - 15) >= 0:
        start = starting_point - 15
    else:
        start = 0
    if (ending_point + 15) <= len(contig_seq):
        end = ending_point + 15
    else:
        end = ending_point
    target = str(contig_seq[start:end])
    gt = [m.start() for m in re.finditer('GT',
                                         str(contig_seq[start:start + 30]))]
    ag = [m.end() for m in re.finditer('AG', str(contig_seq[end - 30:end]))]
    for i in range(len(ag)):
        ag[i] += len(contig_seq[start:end - 30])
    potential_introns = []
    for r in itertools.product(gt, ag):
        if r[0] < r[1]:
            intron = target[r[0]:r[1]]
            if len(intron) > 4:
                potential_introns.append(intron)
    return potential_introns


def get_all_inter_introns(coordinates, contig_seq):
    """Return list of all possible inter introns.
    Input: list of coordinates of hsps used for building protein,
            contig sequence in nucleotides
    Returns: list of lists - every item in first level list represents one
            particular position between two exons and it is list of all
            potential intron sequences in nucleotides"""
    all_inter_introns_list = []
    inter_introns = int((len(coordinates) - 2) / 2)
    index1 = 1
    index2 = 2
    for _ in range(inter_introns):
        all_inter_introns_list.append(give_inter_intron(coordinates[index1],
                                                        coordinates[index2],
                                                        contig_seq))
        index1 += 2
        index2 += 2
    return all_inter_introns_list


def check_best_prediction(prot_sequences, query_name):
    """Chooses best protein prediction
    Input: protein candidates (list of protein sequenes)
    Returns: best protein prediction according to blast"""
    best_prediction = ""
    less_dashes = 10000
    matrix = matlist.blosum62
    gap_open = -11
    gap_extend = -1
    for sequence in prot_sequences:
        ga = align.globalds(query_dataset[query_name], sequence,
                            matrix, gap_open, gap_extend)[0]
        q = (ga[0].count('-'))
        h = (ga[1].count('-'))
        dashes = q + h
        if dashes < less_dashes:
            less_dashes = dashes
            best_prediction = ga[1]
    return best_prediction.replace('-', '')


def best_hsp_seq(sample, contig_seq):
    hsp = sample.alignments[0].hsps[0]
    return contig_seq[hsp.sbjct_start:hsp.sbjct_end]

def hsps_prot_seq(sample):
    result = ""
    for hsp in sample.alignments[0].hsps:
        result += hsp.sbjct
    return result.replace('-', '')

def protein_prediction(sample, hit_num):
    """Return best protein predictions.
    Input: genome dict, sample - blast class from Biopython, hit_number
    Returns: best protein prediction (protein sequence) """
    query_name = sample.query
    contig_name = sample.alignments[hit_num].hit_id
    if '|' in contig_name:
        contig_name = contig_name.split('|')[1]
    _, h_frame = sample.alignments[hit_num].hsps[0].frame
    contig_seq = correct_orientation(contig_name, h_frame)

    coordinates, global_start, global_end = hsps_coordinates(sample,
                                                             hit_num)
    result_sequence = str(contig_seq[global_start - 1:global_end + 1])
    all_introns_no_none = ntrons_all_hsps(sample, hit_num)


    for sequence in all_introns_no_none:
        result_sequence = result_sequence.replace(sequence, '')


    if len(sample.alignments[0].hsps) > 1:
        all_list = get_all_inter_introns(coordinates, contig_seq)
        all_list_no_none = [l for l in all_list if len(l) > 0]
        for list_ in all_list_no_none:
            list_.append('')
        # append('') means that we are adding no intron at the place possibility
        best_candidates = []
        all_combination = 1
        for combination in itertools.product(*all_list_no_none):
            all_combination += 1
<<<<<<< HEAD
            if all_combination > 15000:
=======
            if all_combination > 20000:
>>>>>>> b250b514
                break
            else:
                test_seq = result_sequence[:]
                for i in combination:
                    test_seq = test_seq.replace(i, '')
                codons_ = [test_seq[i:i + 3] for i in range(0, len(test_seq) - 2, 3)]
                if len(stops.difference(set(codons_))) == len(stops):
                    all_hsps_seqs = hsps_prot_seq(sample)
                    protein_t1 = translation(test_seq, codons=codons_, table1=True)
                    four_mers = [protein_t1[i:i + 4] for i in range(0, len(protein_t1) - 3, 4)]
                    mismatches = 0
                    for four_mer in four_mers:
                        if four_mer not in all_hsps_seqs:
                            mismatches += 1
                    if len(protein_t1)*0.05 >= mismatches:
                        protein = translation(test_seq, codons=codons_)
                        best_candidates.append(protein)
        best = check_best_prediction(best_candidates, query_name)
        if best:
            return best
        else:
            best_hsp = str(best_hsp_seq(sample, contig_seq))
            for sequence in all_introns_no_none:
                best_hsp = best_hsp.replace(sequence, '')
            return translation(best_hsp)
    else:
        return translation(result_sequence)


def final(gene):
    samples = gene_dict[gene].blast_hits
    contig_dict = {}
    result = []
    for sample in samples:

        for hit_number in range(hits):
            if len(sample.alignments) > hit_number:
                contig = sample.alignments[hit_number].hit_id
                seq = protein_prediction(sample, hit_number)
                if contig not in contig_dict and '*' not in seq:
                    contig_dict[contig] = seq
                elif '*' in seq:
                    pass
                else:
                    if len(seq) > len(contig_dict[contig]) and '*' not in seq:
                        contig_dict[contig] = seq
    for contig, protein in contig_dict.items():
        result.append('>{}_{}@{}\n{}\n'.format(org_name, gene,
                                               contig, protein))
    return result


@timer
def main():
    for blast_record in NCBIXML.parse(blastout):
        gene_name = blast_record.query.split('_')[-1]
        if len(blast_record.alignments) > 0:
            if gene_name not in gene_dict:
                gene_dict[gene_name] = Gene(gene_name)
            gene_dict[gene_name].add_blast(blast_record)

    with open(args.output, 'w') as res:
        # for k, v in gene_dict.items():
        #     finale(k)
        with Pool(processes=threads) as p:
            max_ = len(gene_dict)
            r = list(tqdm(p.imap(final, gene_dict), total=max_))
        for record in r:
            if len(record) > 0:
                for i in record:
                    res.write(i)


if __name__ == '__main__':
    parser = argparse.ArgumentParser(description='Raw gene prediction tool')
    parser.add_argument("protein_dataset")
    parser.add_argument("genome")
    parser.add_argument("blast_output")
    parser.add_argument("organism_name")
    parser.add_argument("output")
    parser.add_argument("--genetic-code",
                        help='altrnative genetic code in a form: "TAA:Q;TAG:Q" ')
    parser.add_argument("--threads", type=int)
    parser.add_argument("--hits", type=int, help='number of hits for one protein')
    args = parser.parse_args()

    stops = {'TAA', 'TAG','TGA'}

    if args.genetic_code:
        if ';' in args.genetic_code:
            alt_code = args.genetic_code.split(';')
            for i in alt_code:
                splitted = i.split(':')
                trans_table[splitted[0]] = splitted[1]
                if splitted[0] in stops:
                    stops.remove(splitted[0])
        else:
            splitted = args.genetic_code.split(':')
            trans_table[splitted[0]] = splitted[1]
            if splitted[0] in stops:
                stops.remove(splitted[0])

    threads = 1
    if args.threads:
        threads = args.threads

    hits = 1
    if args.hits:
        hits = args.hits

    query_dataset = read_proteins(args.protein_dataset)
    genome_dict = read_genome(args.genome)
    org_name = args.organism_name
    gene_dict = {}
    blastout = open(args.blast_output)
    main()<|MERGE_RESOLUTION|>--- conflicted
+++ resolved
@@ -470,11 +470,7 @@
         all_combination = 1
         for combination in itertools.product(*all_list_no_none):
             all_combination += 1
-<<<<<<< HEAD
-            if all_combination > 15000:
-=======
             if all_combination > 20000:
->>>>>>> b250b514
                 break
             else:
                 test_seq = result_sequence[:]
