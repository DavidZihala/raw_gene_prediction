#!/usr/bin/python

"""
Script for raw (just blast based) protein predictions.
recommended  blast options: -outfmt 5 -gapopen 11 -gapextend 2
-dust no -soft_masking
"""

import re
import argparse
from multiprocessing import Pool
from Bio.Blast import NCBIXML
from Bio import SeqIO
from Bio.Seq import Seq
import itertools
from Bio.pairwise2 import align
from Bio.SubsMat import MatrixInfo as matlist
from tqdm import tqdm
from time import time


def timer(original_function):
    def wrapper_func(*args, **kwargs):
        start = time()
        func = original_function(*args, **kwargs)
        end = time()
        elapsed = end - start
        print(elapsed)
        return func
    return wrapper_func


trans_table = {
    "TTT": "F", "TTC": "F", "TTA": "L", "TTG": "L",
    "TCT": "S", "TCC": "S", "TCA": "S", "TCG": "S",
    "TAT": "Y", "TAC": "Y", "TAA": "*", "TAG": "*",
    "TGT": "C", "TGC": "C", "TGA": "*", "TGG": "W",
    "CTT": "L", "CTC": "L", "CTA": "L", "CTG": "L",
    "CCT": "P", "CCC": "P", "CCA": "P", "CCG": "P",
    "CAT": "H", "CAC": "H", "CAA": "Q", "CAG": "Q",
    "CGT": "R", "CGC": "R", "CGA": "R", "CGG": "R",
    "ATT": "I", "ATC": "I", "ATA": "I", "ATG": "M",
    "ACT": "T", "ACC": "T", "ACA": "T", "ACG": "T",
    "AAT": "N", "AAC": "N", "AAA": "K", "AAG": "K",
    "AGT": "S", "AGC": "S", "AGA": "R", "AGG": "R",
    "GTT": "V", "GTC": "V", "GTA": "V", "GTG": "V",
    "GCT": "A", "GCC": "A", "GCA": "A", "GCG": "A",
    "GAT": "D", "GAC": "D", "GAA": "E", "GAG": "E",
    "GGT": "G", "GGC": "G", "GGA": "G", "GGG": "G"
}


def read_proteins(dataset):
    """ Reads protein dataset used for blasting as a
    dictionary.
    Input: protein sequences in fasta format.
    Returns: {prot_name:seq} """
    dataset_dict = {}
    for protein in SeqIO.parse(dataset, 'fasta'):
        dataset_dict[protein.description] = str(protein.seq)
    return dataset_dict


def read_genome(genome):
    """ Reads genome as a dictionary.
    Input: nucleotide sequences in fasta format
    Returns: {contig_name:seq} """
    genomic_dict = {}
    for contig in SeqIO.parse(genome, 'fasta'):
        genomic_dict[contig.name] = Seq(str(contig.seq).upper())
    return genomic_dict


def translation(sequence, codons=None, table1=None):
    """ Simple translation. X for ambiguous codons.
    Input: nucleotide sequence
    Returns: translated nucleotide sequence (str) """
    tr_table = trans_table
    if table1:
        tr_table = trans_table.copy()
        tr_table["TAA"] = "*"
        tr_table["TAG"] = "*"
        tr_table["TGA"] = "*"
    if not codons:
        codons = [sequence[i:i + 3] for i in range(0, len(sequence) - 2, 3)]
    amino_acids = []
    for codon in codons:
        if codon in tr_table:
            amino_acids.append(tr_table[codon])
        else:
            amino_acids.append('X')
    return ''.join(amino_acids)


class Gene:
    """ Gene class. Mainly for best blast hit extraction. """

    def __init__(self, name):
        self.name = name
        self.blast_hits = []

    def __repr__(self):
        return self.name

    def add_blast(self, blast_record):
        """ Adds blast record to the self.blast_hits list """
        self.blast_hits.append(blast_record)

    def get_best_blast(self):
        """ Return best blast hit for given gene from different organisms.
        Input: self
        Returns: object of  Blast.Record class (Biopython)"""
        gene = self.name
        best_blast = None
        best_blast_e = 0
        for blast in gene_dict[gene].blast_hits:
            evalue = float(blast.alignments[0].hsps[0].expect)
            if not best_blast:
                best_blast = blast
                best_blast_e = evalue
            else:
                if evalue < best_blast_e:
                    best_blast_e = evalue
                    best_blast = blast
        return best_blast


def correct_orientation(contig_name, hit_frame):
    """ Gives you contig in proper orientation.
    Input: contig name, frame of contig sequence according to hit
    Returns: contig sequence in proper orientation (str) """
    if hit_frame < 0:
        contig_seq = genome_dict[contig_name].reverse_complement().upper()
    else:
        contig_seq = genome_dict[contig_name].upper()
    return contig_seq


def get_insertions(q_sequence, h_sequence, h_start):
    """Gets insertions of hit sequence
    Input: query sequence (str), hit sequence (str), hit start (int)
    Returns: list of insertions """
    insertions = []
    for m in re.finditer(r"-{3,100}", q_sequence):
        # looking for 'deletions' in query sequence in alignment
        start, end = [m.start(), m.end()]
        real_start = (start - h_sequence[:start].count('-')) * 3
        insertions.append((real_start + h_start,
                           real_start + h_start + (end - start) * 3))
    return insertions


def potential_inframe_intron(intron_position, contig_seq):
    """Gives you potentional in-frame intron sequence.
    Input: potentional intron position (tuple of two int, start and stop),
    contig seq (str)
    Returns: list of potential introns (nucleotide sequence; str)"""
    base_start = intron_position[0]
    base_end = intron_position[1]
    # base start and base end are set up to make bigger sequence to
    # look for GT and AG (standard intron stard and end, respectively)
    if base_start - 10 >= 0:
        start = base_start - 10
    else:
        start = base_start
    if base_end + 10 <= len(contig_seq):
        end = base_end + 10
    else:
        end = base_end
    target = str(contig_seq[start:end])
    gt = [m.start() for m in re.finditer('GT', target[:int((len(target)) / 2)])]
    ag = [m.end() for m in re.finditer('AG', target)]
    potential_introns = []
    for r in itertools.product(gt, ag):
        # combinations of all possible GT....AG sequences
        if r[0] < r[1]:
            intron = target[r[0]:r[1]]
            if len(intron) > 4 and len(intron) % 3 == 0:
                potential_introns.append(str(intron))
    potential_introns.append('')
    return potential_introns


def in_frame_introns(hsp, contig_name, h_len):
    """Uses potential_inframe_intron to gives you
    all in-frame introns from one hsp. It tries all possible intron combination
    and return the best combination accordint to distance:
    abs(query without dashes + dashes where introns was not found) - len of
    new protein.
    Input: hsp Bio.Blast object, contig name, length of hit (contig)
    Returns: list of best intron combination e.g. ['GTAGGAAG', '', 'GTAAAG]"""
    h_frame = hsp.frame[1]
    h_sequence = str(hsp.sbjct)
    h_start = hsp.sbjct_start
    h_end = hsp.sbjct_end
    if h_frame < 0:
        fake_start = h_start
        h_start = h_len - h_end + 1
        h_end = h_len - fake_start + 1
    q_sequence = str(hsp.query)
    # all insertions gives you list of tuples e.g. [(0,9), (30-90)]
    intron_positions = get_insertions(q_sequence, h_sequence, h_start)

    distance_dict = {}  # important for distance counting
    for count, position in enumerate(intron_positions):
        distance_dict[count] = int((position[1] - position[0]) / 3)

    potential_introns = []
    intron_sequences = []
    if intron_positions:
        # gives you hit sequence in correct orientation
        contig_seq = correct_orientation(contig_name, h_frame)
        intron_sequences = []
        # gives you intron sequence in nucleotides
        for intron_position in intron_positions:
            intron_seq = potential_inframe_intron(intron_position, contig_seq)
            potential_introns.append(intron_seq)

        lower_distance = 500  # arbitrary used random high number
        # test combinations of potential introns
        for combination in list(itertools.product(*potential_introns)):
            test_seq = str(contig_seq[h_start - 1:h_end])
            for i in combination:
                test_seq = test_seq.replace(i, '')
            codons_ = [test_seq[i:i + 3] for i in range(0, len(test_seq) - 2, 3)]
            if len(stops.difference(set(codons_))) == len(stops):
                protein = translation(test_seq, codons=codons_)
                query_length = len(str(hsp.query).replace('-', ''))
                for count, value in enumerate(combination):
                    if not value:
                        query_length += distance_dict[count]
                distance = abs(query_length - len(protein))
                if distance < lower_distance:
                    lower_distance = distance
                    intron_sequences = list(combination)
    return intron_sequences


def ntrons_all_hsps(sample, hit_num):
    """gives you all in-frame introns for all hsps.
    Input: blast class from Biopython
    Returns: list of best in-frame intron candidates """
    contig_name = sample.alignments[hit_num].hit_id
    if '|' in contig_name:
        contig_name = contig_name.split('|')[1]
    h_len = sample.alignments[hit_num].length
    all_introns = []
    for hsp in sample.alignments[hit_num].hsps:
        intron_seqs = in_frame_introns(hsp, contig_name, h_len)
        if intron_seqs:
            all_introns += intron_seqs
    all_introns_no_none = []
    for i in all_introns:
        if i != 'None':
            all_introns_no_none.append(i)
    return all_introns_no_none


def hsps_coordinates(sample, hit_num):
    """Gives you sorted and corrected (according to similarity/identity)
    coordinates off all hsps.
    Input: sample - blast class from Biopython, hit number
    Returns: tuple - coordinates, global_start, global_end
    coordinates = coordinates of hsps used for building protein
    global_start = lowest contig coordinate
    global_end = highest contig coordinate"""
    global_start = 50000000000000000000
    global_end = 0
    pseudo_coordinates = {}
    coordinates = []
    query_coordinates_unsorted = []
    starting_set = set()
    hsps_range = set()
    for hsp in sample.alignments[hit_num].hsps:
        h_frame = hsp.frame[1]
        h_start = hsp.sbjct_start
        h_end = hsp.sbjct_end
        h_len = sample.alignments[hit_num].length
        middline = hsp.match
        q_start = hsp.query_start
        q_end = hsp.query_end

        if h_frame < 0:
            fake_start = h_start
            h_start = h_len - h_end + 1
            h_end = h_len - fake_start + 1

        close = False

        if not hsps_range:
            hsps_range.add(h_start)
            hsps_range.add(h_end)
            close = True
        else:
            for hsp in hsps_range:
                if abs(hsp - h_start) < 15000 or abs(hsp - h_end) < 15000:
                    close = True

        if close:
            if h_start < global_start:
                global_start = h_start
            if h_end > global_end:
                global_end = h_end

            # get rid of hsps which are located in the same place on CONTIG
            x = set(range(h_start, h_end))
            if len(starting_set.intersection(x)) < 15:
                hsps_range.add(h_start)
                hsps_range.add(h_end)
                starting_set.update(x)
                pseudo_coordinates[q_start] = (
                    [h_start, h_end, str(middline)])
                query_coordinates_unsorted.append([q_start, q_end])

    pseudo_coordinates_sorted = sorted(pseudo_coordinates)
    query_coordinates = sorted(query_coordinates_unsorted)
    n = 0
    iter_dict = {}
    for count, item in enumerate(pseudo_coordinates_sorted):
        iter_dict[count] = item
        n = count

    for i in range(len(pseudo_coordinates) - 1):
        # set lower coordinate in contig as a first coordinate
        if i == 0:
            coordinates.append(pseudo_coordinates[iter_dict[i]][0])

        x = set(range(query_coordinates[i][0], query_coordinates[i][1]))
        y = set(range(query_coordinates[i + 1][0], query_coordinates[i + 1][1]))
        # if there is overlap of hsps, this should connect overlap to more
        # similar hsp
        if x.intersection(y):
            # minus first coordinate !
            xseq = (str(pseudo_coordinates[iter_dict[i]][2])
            [-len(x.intersection(y)):])
            yseq = (str(pseudo_coordinates[iter_dict[i + 1]][2])
            [:len(x.intersection(y))])

            # CHECK WHAT GIVES YOU BETTER RESULTS
            # SIMILARITY X IDENTITY
            identx = int(len(xseq) - xseq.count(" ") - xseq.count("+"))
            identy = int(len(yseq) - yseq.count(" ") - yseq.count("+"))

            #            identx = int(len(xseq) - xseq.count(" "))
            #            identy = int(len(yseq) - yseq.count(" "))

            if identx > identy:
                coordinates.append(pseudo_coordinates[iter_dict[i]][1])
                coordinates.append(
                    pseudo_coordinates[iter_dict[i + 1]][0] + (len(xseq) * 3))
            else:
                coordinates.append(
                    pseudo_coordinates[iter_dict[i]][1] - (len(xseq) * 3))
                coordinates.append(pseudo_coordinates[iter_dict[i + 1]][0])
        else:
            coordinates.append(pseudo_coordinates[iter_dict[i]][1])
            coordinates.append(pseudo_coordinates[iter_dict[i + 1]][0])
    coordinates.append(pseudo_coordinates[iter_dict[n]][1])
    coordinates.sort()
    return coordinates, global_start, global_end


def give_inter_intron(starting_point, ending_point, contig_seq):
    """Gives you set of potential introns between two hsps.
    Input: starting_point - last expected position of first exon,
            ending_point - first expected position of  second exon
    Returns: list of potential intron sequences between two exons"""
    if (starting_point - 15) >= 0:
        start = starting_point - 15
    else:
        start = 0
    if (ending_point + 15) <= len(contig_seq):
        end = ending_point + 15
    else:
        end = ending_point
    target = str(contig_seq[start:end])
    gt = [m.start() for m in re.finditer('GT',
                                         str(contig_seq[start:start + 30]))]
    ag = [m.end() for m in re.finditer('AG', str(contig_seq[end - 30:end]))]
    for i in range(len(ag)):
        ag[i] += len(contig_seq[start:end - 30])
    potential_introns = []
    for r in itertools.product(gt, ag):
        if r[0] < r[1]:
            intron = target[r[0]:r[1]]
            if len(intron) > 4:
                potential_introns.append(intron)
    return potential_introns


def get_all_inter_introns(coordinates, contig_seq):
    """Return list of all possible inter introns.
    Input: list of coordinates of hsps used for building protein,
            contig sequence in nucleotides
    Returns: list of lists - every item in first level list represents one
            particular position between two exons and it is list of all
            potential intron sequences in nucleotides"""
    all_inter_introns_list = []
    inter_introns = int((len(coordinates) - 2) / 2)
    index1 = 1
    index2 = 2
    for _ in range(inter_introns):
        all_inter_introns_list.append(give_inter_intron(coordinates[index1],
                                                        coordinates[index2],
                                                        contig_seq))
        index1 += 2
        index2 += 2
    return all_inter_introns_list


def check_best_prediction(prot_sequences, query_name):
    """Chooses best protein prediction
    Input: protein candidates (list of protein sequenes)
    Returns: best protein prediction according to blast"""
    best_prediction = ""
    less_dashes = 10000
    matrix = matlist.blosum62
    gap_open = -11
    gap_extend = -1
    for sequence in prot_sequences:
        ga = align.globalds(query_dataset[query_name], sequence,
                            matrix, gap_open, gap_extend)[0]
        q = (ga[0].count('-'))
        h = (ga[1].count('-'))
        dashes = q + h
        if dashes < less_dashes:
            less_dashes = dashes
            best_prediction = ga[1]
    return best_prediction.replace('-', '')


def best_hsp_seq(sample, contig_seq):
    hsp = sample.alignments[0].hsps[0]
    return contig_seq[hsp.sbjct_start:hsp.sbjct_end]

def hsps_prot_seq(sample):
    result = ""
    for hsp in sample.alignments[0].hsps:
        result += hsp.sbjct
    return result.replace('-', '')

@profile
def protein_prediction(sample, hit_num):
    """Return best protein predictions.
    Input: genome dict, sample - blast class from Biopython, hit_number
    Returns: best protein prediction (protein sequence) """
    query_name = sample.query
    contig_name = sample.alignments[hit_num].hit_id
    if '|' in contig_name:
        contig_name = contig_name.split('|')[1]
    _, h_frame = sample.alignments[hit_num].hsps[0].frame
    contig_seq = correct_orientation(contig_name, h_frame)

    coordinates, global_start, global_end = hsps_coordinates(sample,
                                                             hit_num)
    result_sequence = str(contig_seq[global_start - 1:global_end + 1])
    all_introns_no_none = ntrons_all_hsps(sample, hit_num)


    for sequence in all_introns_no_none:
        result_sequence = result_sequence.replace(sequence, '')


    if len(sample.alignments[0].hsps) > 1:
        all_list = get_all_inter_introns(coordinates, contig_seq)
        all_list_no_none = [l for l in all_list if len(l) > 0]
        for list_ in all_list_no_none:
            list_.append('')
        # append('') means that we are adding no intron at the place possibility
        best_candidates = []
        all_combination = 1
        for combination in list(itertools.product(*all_list_no_none)):
            all_combination += 1
            if all_combination > 15000:
                break
            else:
                test_seq = result_sequence[:]
                for i in combination:
                    test_seq = test_seq.replace(i, '')
                codons_ = [test_seq[i:i + 3] for i in range(0, len(test_seq) - 2, 3)]
                if len(stops.difference(set(codons_))) == len(stops):
                    all_hsps_seqs = hsps_prot_seq(sample)
                    protein_t1 = translation(test_seq, codons=codons_, table1=True)
                    six_mers = [protein_t1[i:i + 6] for i in range(0, len(protein_t1) - 5, 6)]
                    mismatches = 0
                    for six_mer in six_mers:
                        if six_mer not in all_hsps_seqs:
                            mismatches += 1
                    if len(protein_t1)*0.05 >= mismatches:
                        protein = translation(test_seq, codons=codons_)
                        best_candidates.append(protein)
        best = check_best_prediction(best_candidates, query_name)
        if best:
            return best
        else:
<<<<<<< HEAD
            return translation(result_sequence)
            #TODO RETURN BEST HSP, not translated result sequence
=======
            best_hsp = str(best_hsp_seq(sample, contig_seq))
            for sequence in all_introns_no_none:
                best_hsp = best_hsp.replace(sequence, '')
            return translation(best_hsp)

>>>>>>> 286c9af4
    else:
        return translation(result_sequence)


def final(gene):
    samples = gene_dict[gene].blast_hits
    contig_dict = {}
    result = []
    for sample in samples:

        for hit_number in range(hits):
            if len(sample.alignments) > hit_number:
                contig = sample.alignments[hit_number].hit_id
                seq = protein_prediction(sample, hit_number)
                if contig not in contig_dict and '*' not in seq:
                    contig_dict[contig] = seq
                elif '*' in seq:
                    pass
                else:
                    if len(seq) > len(contig_dict[contig]) and '*' not in seq:
                        contig_dict[contig] = seq
    for contig, protein in contig_dict.items():
        result.append('>{}_{}@{}\n{}\n'.format(org_name, gene,
                                               contig, protein))
    return result


@timer
def main():
    for blast_record in NCBIXML.parse(blastout):
        gene_name = blast_record.query.split('_')[-1]
        if len(blast_record.alignments) > 0:
            if gene_name not in gene_dict:
                gene_dict[gene_name] = Gene(gene_name)
            gene_dict[gene_name].add_blast(blast_record)

    with open(args.output, 'w') as res:
        # for k, v in gene_dict.items():
        #     finale(k)
        with Pool(processes=threads) as p:
            max_ = len(gene_dict)
            r = list(tqdm(p.imap(final, gene_dict), total=max_))
        for record in r:
            if len(record) > 0:
                for i in record:
                    res.write(i)


if __name__ == '__main__':
    parser = argparse.ArgumentParser(description='Raw gene prediction tool')
    parser.add_argument("protein_dataset")
    parser.add_argument("genome")
    parser.add_argument("blast_output")
    parser.add_argument("organism_name")
    parser.add_argument("output")
    parser.add_argument("--genetic-code",
                        help='altrnative genetic code in a form: "TAA:Q;TAG:Q" ')
    parser.add_argument("--threads", type=int)
    parser.add_argument("--hits", type=int, help='number of hits for one protein')
    args = parser.parse_args()

    stops = {'TAA', 'TAG','TGA'}

    if args.genetic_code:
        if ';' in args.genetic_code:
            alt_code = args.genetic_code.split(';')
            for i in alt_code:
                splitted = i.split(':')
                trans_table[splitted[0]] = splitted[1]
                if splitted[0] in stops:
                    stops.remove(splitted[0])
        else:
            splitted = args.genetic_code.split(':')
            trans_table[splitted[0]] = splitted[1]
            if splitted[0] in stops:
                stops.remove(splitted[0])

    threads = 1
    if args.threads:
        threads = args.threads

    hits = 1
    if args.hits:
        hits = args.hits

    query_dataset = read_proteins(args.protein_dataset)
    genome_dict = read_genome(args.genome)
    org_name = args.organism_name
    gene_dict = {}
    blastout = open(args.blast_output)
    main()<|MERGE_RESOLUTION|>--- conflicted
+++ resolved
@@ -493,16 +493,10 @@
         if best:
             return best
         else:
-<<<<<<< HEAD
-            return translation(result_sequence)
-            #TODO RETURN BEST HSP, not translated result sequence
-=======
             best_hsp = str(best_hsp_seq(sample, contig_seq))
             for sequence in all_introns_no_none:
                 best_hsp = best_hsp.replace(sequence, '')
             return translation(best_hsp)
-
->>>>>>> 286c9af4
     else:
         return translation(result_sequence)
 
